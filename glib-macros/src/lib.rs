// Take a look at the license at the top of the repository in the LICENSE file.

mod boxed_derive;
mod clone;
mod closure;
mod downgrade_derive;
mod enum_derive;
mod error_domain_derive;
mod flags_attribute;
mod object_interface_attribute;
mod object_subclass_attribute;
mod properties;
mod shared_boxed_derive;
mod value_delegate_derive;
mod variant_derive;

mod utils;

use proc_macro::TokenStream;
use proc_macro_error::proc_macro_error;
use syn::{parse_macro_input, DeriveInput, NestedMeta};

/// Macro for passing variables as strong or weak references into a closure.
///
/// This macro can be useful in combination with closures, e.g. signal handlers, to reduce the
/// boilerplate required for passing strong or weak references into the closure. It will
/// automatically create the new reference and pass it with the same name into the closure.
///
/// If upgrading the weak reference to a strong reference inside the closure is failing, the
/// closure is immediately returning an optional default return value. If none is provided, `()` is
/// returned.
///
/// **⚠️ IMPORTANT ⚠️**
///
/// `glib` needs to be in scope, so unless it's one of the direct crate dependencies, you need to
/// import it because `clone!` is using it. For example:
///
/// ```rust,ignore
/// use gtk::glib;
/// ```
///
/// ### Debugging
///
/// In case something goes wrong inside the `clone!` macro, we use the [`g_debug`] macro. Meaning
/// that if you want to see these debug messages, you'll have to set the `G_MESSAGES_DEBUG`
/// environment variable when running your code (either in the code directly or when running the
/// binary) to either "all" or [`CLONE_MACRO_LOG_DOMAIN`]:
///
/// [`g_debug`]: ../glib/macro.g_debug.html
/// [`CLONE_MACRO_LOG_DOMAIN`]: ../glib/constant.CLONE_MACRO_LOG_DOMAIN.html
///
/// ```rust,ignore
/// use glib::CLONE_MACRO_LOG_DOMAIN;
///
/// std::env::set_var("G_MESSAGES_DEBUG", CLONE_MACRO_LOG_DOMAIN);
/// std::env::set_var("G_MESSAGES_DEBUG", "all");
/// ```
///
/// Or:
///
/// ```bash
/// $ G_MESSAGES_DEBUG=all ./binary
/// ```
///
/// ### Passing a strong reference
///
/// ```
/// use glib;
/// use glib_macros::clone;
/// use std::rc::Rc;
///
/// let v = Rc::new(1);
/// let closure = clone!(@strong v => move |x| {
///     println!("v: {}, x: {}", v, x);
/// });
///
/// closure(2);
/// ```
///
/// ### Passing a weak reference
///
/// ```
/// use glib;
/// use glib_macros::clone;
/// use std::rc::Rc;
///
/// let u = Rc::new(2);
/// let closure = clone!(@weak u => move |x| {
///     println!("u: {}, x: {}", u, x);
/// });
///
/// closure(3);
/// ```
///
/// #### Allowing a nullable weak reference
///
/// In some cases, even if the weak references can't be retrieved, you might want to still have
/// your closure called. In this case, you need to use `@weak-allow-none`:
///
/// ```
/// use glib;
/// use glib_macros::clone;
/// use std::rc::Rc;
///
/// let closure = {
///     // This `Rc` won't be available in the closure because it's dropped at the end of the
///     // current block
///     let u = Rc::new(2);
///     clone!(@weak-allow-none u => @default-return false, move |x| {
///         // We need to use a Debug print for `u` because it'll be an `Option`.
///         println!("u: {:?}, x: {}", u, x);
///         true
///     })
/// };
///
/// assert_eq!(closure(3), true);
/// ```
///
/// ### Creating owned values from references (`ToOwned`)
///
/// ```
/// use glib;
/// use glib_macros::clone;
///
/// let v = "123";
/// let closure = clone!(@to-owned v => move |x| {
///     // v is passed as `String` here
///     println!("v: {}, x: {}", v, x);
/// });
///
/// closure(2);
/// ```
///
/// ### Renaming variables
///
/// ```
/// use glib;
/// use glib_macros::clone;
/// use std::rc::Rc;
///
/// let v = Rc::new(1);
/// let u = Rc::new(2);
/// let closure = clone!(@strong v as y, @weak u => move |x| {
///     println!("v as y: {}, u: {}, x: {}", y, u, x);
/// });
///
/// closure(3);
/// ```
///
/// ### Providing a default return value if upgrading a weak reference fails
///
/// You can do it in two different ways:
///
/// Either by providing the value yourself using `@default-return`:
///
/// ```
/// use glib;
/// use glib_macros::clone;
/// use std::rc::Rc;
///
/// let v = Rc::new(1);
/// let closure = clone!(@weak v => @default-return false, move |x| {
///     println!("v: {}, x: {}", v, x);
///     true
/// });
///
/// // Drop value so that the weak reference can't be upgraded.
/// drop(v);
///
/// assert_eq!(closure(2), false);
/// ```
///
/// Or by using `@default-panic` (if the value fails to get upgraded, it'll panic):
///
/// ```should_panic
/// # use glib;
/// # use glib_macros::clone;
/// # use std::rc::Rc;
/// # let v = Rc::new(1);
/// let closure = clone!(@weak v => @default-panic, move |x| {
///     println!("v: {}, x: {}", v, x);
///     true
/// });
/// # drop(v);
/// # assert_eq!(closure(2), false);
/// ```
///
/// ### Errors
///
/// Here is a list of errors you might encounter:
///
/// **Missing `@weak` or `@strong`**:
///
/// ```compile_fail
/// # use glib;
/// # use glib_macros::clone;
/// # use std::rc::Rc;
/// let v = Rc::new(1);
///
/// let closure = clone!(v => move |x| println!("v: {}, x: {}", v, x));
/// # drop(v);
/// # closure(2);
/// ```
///
/// **Passing `self` as an argument**:
///
/// ```compile_fail
/// # use glib;
/// # use glib_macros::clone;
/// # use std::rc::Rc;
/// #[derive(Debug)]
/// struct Foo;
///
/// impl Foo {
///     fn foo(&self) {
///         let closure = clone!(@strong self => move |x| {
///             println!("self: {:?}", self);
///         });
///         # closure(2);
///     }
/// }
/// ```
///
/// If you want to use `self` directly, you'll need to rename it:
///
/// ```
/// # use glib;
/// # use glib_macros::clone;
/// # use std::rc::Rc;
/// #[derive(Debug)]
/// struct Foo;
///
/// impl Foo {
///     fn foo(&self) {
///         let closure = clone!(@strong self as this => move |x| {
///             println!("self: {:?}", this);
///         });
///         # closure(2);
///     }
/// }
/// ```
///
/// **Passing fields directly**
///
/// ```compile_fail
/// # use glib;
/// # use glib_macros::clone;
/// # use std::rc::Rc;
/// #[derive(Debug)]
/// struct Foo {
///     v: Rc<usize>,
/// }
///
/// impl Foo {
///     fn foo(&self) {
///         let closure = clone!(@strong self.v => move |x| {
///             println!("self.v: {:?}", v);
///         });
///         # closure(2);
///     }
/// }
/// ```
///
/// You can do it by renaming it:
///
/// ```
/// # use glib;
/// # use glib_macros::clone;
/// # use std::rc::Rc;
/// # struct Foo {
/// #     v: Rc<usize>,
/// # }
/// impl Foo {
///     fn foo(&self) {
///         let closure = clone!(@strong self.v as v => move |x| {
///             println!("self.v: {}", v);
///         });
///         # closure(2);
///     }
/// }
/// ```
#[proc_macro]
#[proc_macro_error]
pub fn clone(item: TokenStream) -> TokenStream {
    clone::clone_inner(item)
}

/// Macro for creating a [`Closure`] object. This is a wrapper around [`Closure::new`] that
/// automatically type checks its arguments at run-time.
///
/// A `Closure` takes [`Value`] objects as inputs and output. This macro will automatically convert
/// the inputs to Rust types when invoking its callback, and then will convert the output back to a
/// `Value`. All inputs must implement the [`FromValue`] trait, and outputs must either implement
/// the [`ToValue`] trait or be the unit type `()`. Type-checking of inputs is done at run-time; if
/// incorrect types are passed via [`Closure::invoke`] then the closure will panic. Note that when
/// passing input types derived from [`Object`] or [`Interface`], you must take care to upcast to
/// the exact object or interface type that is being received.
///
/// Similarly to [`clone!`](crate::clone!), this macro can be useful in combination with signal
/// handlers to reduce boilerplate when passing references. Unique to `Closure` objects is the
/// ability to watch an object using a the `@watch` directive. Only an [`Object`] value can be
/// passed to `@watch`, and only one object can be watched per closure. When an object is watched,
/// a weak reference to the object is held in the closure. When the object is destroyed, the
/// closure will become invalidated: all signal handlers connected to the closure will become
/// disconnected, and any calls to [`Closure::invoke`] on the closure will be silently ignored.
/// Internally, this is accomplished using [`Object::watch_closure`] on the watched object.
///
/// The `@weak-allow-none` and `@strong` captures are also supported and behave the same as in
/// [`clone!`](crate::clone!), as is aliasing captures with the `as` keyword. Notably, these
/// captures are able to reference `Rc` and `Arc` values in addition to `Object` values.
///
/// [`Closure`]: ../glib/closure/struct.Closure.html
/// [`Closure::new`]: ../glib/closure/struct.Closure.html#method.new
/// [`Closure::new_local`]: ../glib/closure/struct.Closure.html#method.new_local
/// [`Closure::invoke`]: ../glib/closure/struct.Closure.html#method.invoke
/// [`Value`]: ../glib/value/struct.Value.html
/// [`FromValue`]: ../glib/value/trait.FromValue.html
/// [`ToValue`]: ../glib/value/trait.ToValue.html
/// [`Interface`]: ../glib/object/struct.Interface.html
/// [`Object`]: ../glib/object/struct.Object.html
/// [`Object::watch_closure`]: ../glib/object/trait.ObjectExt.html#tymethod.watch_closure
/// **⚠️ IMPORTANT ⚠️**
///
/// `glib` needs to be in scope, so unless it's one of the direct crate dependencies, you need to
/// import it because `closure!` is using it. For example:
///
/// ```rust,ignore
/// use gtk::glib;
/// ```
///
/// ### Using as a closure object
///
/// ```
/// use glib_macros::closure;
///
/// let concat_str = closure!(|s: &str| s.to_owned() + " World");
/// let result = concat_str.invoke::<String>(&[&"Hello"]);
/// assert_eq!(result, "Hello World");
/// ```
///
/// ### Connecting to a signal
///
/// For wrapping closures that can't be sent across threads, the
/// [`closure_local!`](crate::closure_local!) macro can be used. It has the same syntax as
/// `closure!`, but instead uses [`Closure::new_local`] internally.
///
/// ```
/// use glib;
/// use glib::prelude::*;
/// use glib_macros::closure_local;
///
/// let obj = glib::Object::new::<glib::Object>();
/// obj.connect_closure(
///     "notify", false,
///     closure_local!(|_obj: glib::Object, pspec: glib::ParamSpec| {
///         println!("property notify: {}", pspec.name());
///     }));
/// ```
///
/// ### Object Watching
///
/// ```
/// use glib;
/// use glib::prelude::*;
/// use glib_macros::closure_local;
///
/// let closure = {
///     let obj = glib::Object::new::<glib::Object>();
///     let closure = closure_local!(@watch obj => move || {
///         obj.type_().name()
///     });
///     assert_eq!(closure.invoke::<String>(&[]), "GObject");
///     closure
/// };
/// // `obj` is dropped, closure invalidated so it always does nothing and returns None
/// closure.invoke::<()>(&[]);
/// ```
///
/// `@watch` has special behavior when connected to a signal:
///
/// ```
/// use glib;
/// use glib::prelude::*;
/// use glib_macros::closure_local;
///
/// let obj = glib::Object::new::<glib::Object>();
/// {
///     let other = glib::Object::new::<glib::Object>();
///     obj.connect_closure(
///         "notify", false,
///         closure_local!(@watch other as b => move |a: glib::Object, pspec: glib::ParamSpec| {
///             let value = a.property_value(pspec.name());
///             b.set_property(pspec.name(), &value);
///         }));
///     // The signal handler will disconnect automatically at the end of this
///     // block when `other` is dropped.
/// }
/// ```
///
/// ### Weak and Strong References
///
/// ```
/// use glib;
/// use glib::prelude::*;
/// use glib_macros::closure;
/// use std::sync::Arc;
///
/// let closure = {
///     let a = Arc::new(String::from("Hello"));
///     let b = Arc::new(String::from("World"));
///     let c = "!";
///     let closure = closure!(@strong a, @weak-allow-none b, @to-owned c => move || {
///         // `a` is Arc<String>, `b` is Option<Arc<String>>, `c` is a `String`
///         format!("{} {}{}", a, b.as_ref().map(|b| b.as_str()).unwrap_or_else(|| "Moon"), c)
///     });
///     assert_eq!(closure.invoke::<String>(&[]), "Hello World!");
///     closure
/// };
/// // `a`, `c` still kept alive, `b` is dropped
/// assert_eq!(closure.invoke::<String>(&[]), "Hello Moon!");
/// ```
#[proc_macro]
#[proc_macro_error]
pub fn closure(item: TokenStream) -> TokenStream {
    closure::closure_inner(item, "new")
}

/// The same as [`closure!`](crate::closure!) but uses [`Closure::new_local`] as a constructor.
/// This is useful for closures which can't be sent across threads. See the documentation of
/// [`closure!`](crate::closure!) for details.
///
/// [`Closure::new_local`]: ../glib/closure/struct.Closure.html#method.new_local
#[proc_macro]
#[proc_macro_error]
pub fn closure_local(item: TokenStream) -> TokenStream {
    closure::closure_inner(item, "new_local")
}

/// Derive macro for register a rust enum in the glib type system and derive the
/// the [`glib::Value`] traits.
///
/// # Example
///
/// ```
/// use glib::prelude::*;
/// use glib::subclass::prelude::*;
///
/// #[derive(Debug, Copy, Clone, PartialEq, Eq, glib::Enum)]
/// #[enum_type(name = "MyEnum")]
/// enum MyEnum {
///     Val,
///     #[enum_value(name = "My Val")]
///     ValWithCustomName,
///     #[enum_value(name = "My Other Val", nick = "other")]
///     ValWithCustomNameAndNick,
/// }
/// ```
///
/// [`glib::Value`]: ../glib/value/struct.Value.html
#[proc_macro_derive(Enum, attributes(enum_type, enum_value))]
#[proc_macro_error]
pub fn enum_derive(input: TokenStream) -> TokenStream {
    let input = parse_macro_input!(input as DeriveInput);
    let gen = enum_derive::impl_enum(&input);
    gen.into()
}

/// Attribute macro for defining flags using the `bitflags` crate.
/// This macro will also define a `GFlags::type_` function and
/// the [`glib::Value`] traits.
///
/// The expected `GType` name has to be passed as macro attribute.
/// The name and nick of each flag can also be optionally defined.
/// Default name is the flag identifier in CamelCase and default nick
/// is the identifier in kebab-case.
/// Combined flags should not be registered with the `GType` system
/// and so needs to be tagged with the `#[flags_value(skip)]` attribute.
///
/// # Example
///
/// ```
/// use glib::prelude::*;
/// use glib::subclass::prelude::*;
///
/// #[glib::flags(name = "MyFlags")]
/// enum MyFlags {
///     #[flags_value(name = "Flag A", nick = "nick-a")]
///     A = 0b00000001,
///     #[flags_value(name = "Flag B")]
///     B = 0b00000010,
///     #[flags_value(skip)]
///     AB = Self::A.bits() | Self::B.bits(),
///     C = 0b00000100,
/// }
/// ```
///
/// [`glib::Value`]: ../glib/value/struct.Value.html
#[proc_macro_attribute]
#[proc_macro_error]
pub fn flags(attr: TokenStream, item: TokenStream) -> TokenStream {
    let attr_meta = parse_macro_input!(attr as NestedMeta);
    let input = parse_macro_input!(item as DeriveInput);
    let gen = flags_attribute::impl_flags(&attr_meta, &input);
    gen.into()
}

/// Derive macro for defining a GLib error domain and its associated
/// [`ErrorDomain`] trait.
///
/// # Example
///
/// ```
/// use glib::prelude::*;
/// use glib::subclass::prelude::*;
///
/// #[derive(Debug, Copy, Clone, glib::ErrorDomain)]
/// #[error_domain(name = "ex-foo")]
/// enum Foo {
///     Blah,
///     Baaz,
/// }
/// ```
///
/// [`ErrorDomain`]: ../glib/error/trait.ErrorDomain.html
#[proc_macro_derive(ErrorDomain, attributes(error_domain))]
#[proc_macro_error]
pub fn error_domain_derive(input: TokenStream) -> TokenStream {
    let input = parse_macro_input!(input as DeriveInput);
    let gen = error_domain_derive::impl_error_domain(&input);
    gen.into()
}

/// Derive macro for defining a [`BoxedType`]`::type_` function and
/// the [`glib::Value`] traits. Optionally, the type can be marked as
/// `nullable` to get an implemention of `glib::value::ToValueOptional`.
///
/// # Example
///
/// ```
/// use glib::prelude::*;
/// use glib::subclass::prelude::*;
///
/// #[derive(Clone, Debug, PartialEq, Eq, glib::Boxed)]
/// #[boxed_type(name = "MyBoxed")]
/// struct MyBoxed(String);
///
/// #[derive(Clone, Debug, PartialEq, Eq, glib::Boxed)]
/// #[boxed_type(name = "MyNullableBoxed", nullable)]
/// struct MyNullableBoxed(String);
/// ```
///
/// [`BoxedType`]: ../glib/subclass/boxed/trait.BoxedType.html
/// [`glib::Value`]: ../glib/value/struct.Value.html
#[proc_macro_derive(Boxed, attributes(boxed_type))]
#[proc_macro_error]
pub fn boxed_derive(input: TokenStream) -> TokenStream {
    let input = parse_macro_input!(input as DeriveInput);
    let gen = boxed_derive::impl_boxed(&input);
    gen.into()
}

/// Derive macro for defining a [`SharedType`]`::get_type` function and
/// the [`glib::Value`] traits. Optionally, the type can be marked as
/// `nullable` to get an implemention of `glib::value::ToValueOptional`.
///
/// # Example
///
/// ```
/// use glib::prelude::*;
/// use glib::subclass::prelude::*;
///
/// #[derive(Clone, Debug, PartialEq, Eq)]
/// struct MySharedInner {
///   foo: String,
/// }
///
/// #[derive(Clone, Debug, PartialEq, Eq, glib::SharedBoxed)]
/// #[shared_boxed_type(name = "MySharedBoxed")]
/// struct MySharedBoxed(std::sync::Arc<MySharedInner>);
///
/// #[derive(Clone, Debug, PartialEq, Eq, glib::SharedBoxed)]
/// #[shared_boxed_type(name = "MyNullableSharedBoxed", nullable)]
/// struct MyNullableSharedBoxed(std::sync::Arc<MySharedInner>);
/// ```
///
/// [`SharedType`]: ../glib/subclass/shared/trait.SharedType.html
/// [`glib::Value`]: ../glib/value/struct.Value.html
#[proc_macro_derive(SharedBoxed, attributes(shared_boxed_type))]
#[proc_macro_error]
pub fn shared_boxed_derive(input: TokenStream) -> TokenStream {
    let input = parse_macro_input!(input as DeriveInput);
    let gen = shared_boxed_derive::impl_shared_boxed(&input);
    gen.into()
}

/// Macro for boilerplate of [`ObjectSubclass`] implementations.
///
/// This adds implementations for the `type_data()` and `type_()` methods,
/// which should probably never be defined differently.
///
/// It provides default values for the `Instance`, `Class`, and `Interfaces`
/// type parameters. If these are present, the macro will use the provided value
/// instead of the default.
///
/// Usually the defaults for `Instance` and `Class` will work. `Interfaces` is
/// necessary for types that implement interfaces.
///
/// ```ignore
/// type Instance = glib::subclass::basic::InstanceStruct<Self>;
/// type Class = glib::subclass::basic::ClassStruct<Self>;
/// type Interfaces = ();
/// ```
///
/// If no `new()` or `with_class()` method is provide, the macro adds a `new()`
/// implementation calling `Default::default()`. So the type needs to implement
/// `Default`, or this should be overridden.
///
/// ```ignore
/// fn new() -> Self {
///     Default::default()
/// }
/// ```
///
/// [`ObjectSubclass`]: ../glib/subclass/types/trait.ObjectSubclass.html
#[proc_macro_attribute]
#[proc_macro_error]
pub fn object_subclass(_attr: TokenStream, item: TokenStream) -> TokenStream {
    use proc_macro_error::abort_call_site;
    match syn::parse::<syn::ItemImpl>(item) {
        Ok(input) => object_subclass_attribute::impl_object_subclass(&input).into(),
        Err(_) => abort_call_site!(object_subclass_attribute::WRONG_PLACE_MSG),
    }
}

/// Macro for boilerplate of [`ObjectInterface`] implementations.
///
/// This adds implementations for the `get_type()` method, which should probably never be defined
/// differently.
///
/// It provides default values for the `Prerequisites` type parameter. If this present, the macro
/// will use the provided value instead of the default.
///
/// `Prerequisites` is interfaces for types that require a specific base class or interfaces.
///
/// ```ignore
/// type Prerequisites = ();
/// ```
///
/// [`ObjectInterface`]: ../glib/subclass/interface/trait.ObjectInterface.html
#[proc_macro_attribute]
#[proc_macro_error]
pub fn object_interface(_attr: TokenStream, item: TokenStream) -> TokenStream {
    use proc_macro_error::abort_call_site;
    match syn::parse::<syn::ItemImpl>(item) {
        Ok(input) => object_interface_attribute::impl_object_interface(&input).into(),
        Err(_) => abort_call_site!(object_interface_attribute::WRONG_PLACE_MSG),
    }
}

/// Macro for deriving implementations of [`glib::clone::Downgrade`] and
/// [`glib::clone::Upgrade`] traits and a weak type.
///
/// # Examples
///
/// ## New Type Idiom
///
/// ```rust,ignore
/// #[derive(glib::Downgrade)]
/// pub struct FancyLabel(gtk::Label);
///
/// impl FancyLabel {
///     pub fn new(label: &str) -> Self {
///         Self(gtk::LabelBuilder::new().label(label).build())
///     }
///
///     pub fn flip(&self) {
///         self.0.set_angle(180.0 - self.0.angle());
///     }
/// }
///
/// let fancy_label = FancyLabel::new("Look at me!");
/// let button = gtk::ButtonBuilder::new().label("Click me!").build();
/// button.connect_clicked(clone!(@weak fancy_label => move || fancy_label.flip()));
/// ```
///
/// ## Generic New Type
///
/// ```rust,ignore
/// #[derive(glib::Downgrade)]
/// pub struct TypedEntry<T>(gtk::Entry, std::marker::PhantomData<T>);
///
/// impl<T: ToString + FromStr> for TypedEntry<T> {
///     // ...
/// }
/// ```
///
/// ## Structures and Enums
///
/// ```rust,ignore
/// #[derive(Clone, glib::Downgrade)]
/// pub struct ControlButtons {
///     pub up: gtk::Button,
///     pub down: gtk::Button,
///     pub left: gtk::Button,
///     pub right: gtk::Button,
/// }
///
/// #[derive(Clone, glib::Downgrade)]
/// pub enum DirectionButton {
///     Left(gtk::Button),
///     Right(gtk::Button),
///     Up(gtk::Button),
///     Down(gtk::Button),
/// }
/// ```
///
/// [`glib::clone::Downgrade`]: ../glib/clone/trait.Downgrade.html
/// [`glib::clone::Upgrade`]: ../glib/clone/trait.Upgrade.html
#[proc_macro_derive(Downgrade)]
pub fn downgrade(input: TokenStream) -> TokenStream {
    let input = parse_macro_input!(input as DeriveInput);
    downgrade_derive::impl_downgrade(input)
}

/// Derive macro for serializing/deserializing custom structs/enums as [`glib::Variant`]s.
///
/// # Example
///
/// ```
/// use glib::prelude::*;
///
/// #[derive(Debug, PartialEq, Eq, glib::Variant)]
/// struct Foo {
///     some_string: String,
///     some_int: i32,
/// }
///
/// let v = Foo { some_string: String::from("bar"), some_int: 1 };
/// let var = v.to_variant();
/// assert_eq!(var.get::<Foo>(), Some(v));
/// ```
///
/// When storing `Vec`s of fixed size types it is a good idea to wrap these in
/// `glib::FixedSizeVariantArray` as serialization/deserialization will be more efficient.
///
/// # Example
///
/// ```
/// use glib::prelude::*;
///
/// #[derive(Debug, PartialEq, Eq, glib::Variant)]
/// struct Foo {
///     some_vec: glib::FixedSizeVariantArray<Vec<u32>, u32>,
///     some_int: i32,
/// }
///
/// let v = Foo { some_vec: vec![1u32, 2u32].into(), some_int: 1 };
/// let var = v.to_variant();
/// assert_eq!(var.get::<Foo>(), Some(v));
/// ```
///
/// Enums are serialized as a tuple `(sv)` with the first value as a [kebab case] string for the
/// enum variant, or just `s` if this is a C-style enum. Some additional attributes are supported
/// for enums:
/// - `#[variant_enum(repr)]` to serialize the enum variant as an integer type instead of `s`.  The
/// `#[repr]` attribute must also be specified on the enum with a sized integer type, and the type
/// must implement `Copy`.
/// - `#[variant_enum(enum)]` uses [`EnumClass`] to serialize/deserialize as nicks. Meant for use
/// with [`glib::Enum`](Enum).
/// - `#[variant_enum(flags)]` uses [`FlagsClass`] to serialize/deserialize as nicks. Meant for use
/// with [`glib::flags`](macro@flags).
/// - `#[variant_enum(enum, repr)]` serializes as `i32`. Meant for use with [`glib::Enum`](Enum).
/// The type must also implement `Copy`.
/// - `#[variant_enum(flags, repr)]` serializes as `u32`. Meant for use with
/// [`glib::flags`](macro@flags).
///
/// # Example
///
/// ```
/// use glib::prelude::*;
///
/// #[derive(Debug, PartialEq, Eq, glib::Variant)]
/// enum Foo {
///     MyA,
///     MyB(i32),
///     MyC { some_int: u32, some_string: String }
/// }
///
/// let v = Foo::MyC { some_int: 1, some_string: String::from("bar") };
/// let var = v.to_variant();
/// assert_eq!(var.child_value(0).str(), Some("my-c"));
/// assert_eq!(var.get::<Foo>(), Some(v));
///
/// #[derive(Debug, Copy, Clone, PartialEq, Eq, glib::Variant)]
/// #[variant_enum(repr)]
/// #[repr(u8)]
/// enum Bar {
///     A,
///     B = 3,
///     C = 7
/// }
///
/// let v = Bar::B;
/// let var = v.to_variant();
/// assert_eq!(var.get::<u8>(), Some(3));
/// assert_eq!(var.get::<Bar>(), Some(v));
///
/// #[derive(Debug, Copy, Clone, PartialEq, Eq, glib::Enum, glib::Variant)]
/// #[variant_enum(enum)]
/// #[enum_type(name = "MyEnum")]
/// enum MyEnum {
///     Val,
///     #[enum_value(name = "My Val")]
///     ValWithCustomName,
///     #[enum_value(name = "My Other Val", nick = "other")]
///     ValWithCustomNameAndNick,
/// }
///
/// let v = MyEnum::ValWithCustomNameAndNick;
/// let var = v.to_variant();
/// assert_eq!(var.str(), Some("other"));
/// assert_eq!(var.get::<MyEnum>(), Some(v));
/// ```
///
/// [`glib::Variant`]: ../glib/variant/struct.Variant.html
/// [`EnumClass`]: ../glib/struct.EnumClass.html
/// [`FlagsClass`]: ../glib/struct.FlagsClass.html
/// [kebab case]: https://docs.rs/heck/0.4.0/heck/trait.ToKebabCase.html
#[proc_macro_derive(Variant, attributes(variant_enum))]
#[proc_macro_error]
pub fn variant_derive(input: TokenStream) -> TokenStream {
    let input = parse_macro_input!(input as DeriveInput);
    variant_derive::impl_variant(input)
}
#[proc_macro]
pub fn cstr_bytes(item: TokenStream) -> TokenStream {
    syn::parse::Parser::parse2(
        |stream: syn::parse::ParseStream<'_>| {
            let literal = stream.parse::<syn::LitStr>()?;
            stream.parse::<syn::parse::Nothing>()?;
            let bytes = std::ffi::CString::new(literal.value())
                .map_err(|e| syn::Error::new_spanned(&literal, format!("{e}")))?
                .into_bytes_with_nul();
            let bytes = proc_macro2::Literal::byte_string(&bytes);
            Ok(quote::quote! { #bytes }.into())
        },
        item.into(),
    )
    .unwrap_or_else(|e| e.into_compile_error().into())
}

/// This macro enables you to derive object properties in a quick way.
///
/// # Generated wrapper methods
/// The following methods are generated on the wrapper type specified on `#[properties(wrapper_type = ...)]`:
/// * `$property()`, when the property is readable
/// * `set_$property()`, when the property is writable and not construct-only
/// * `connect_$property_notify()`
/// * `notify_$property()`
///
/// Notice: You can't reimplement the generated methods on the wrapper type,
/// but you can change their behavior using a custom internal getter/setter.
///
/// # Internal getters and setters
/// By default, they are generated for you. However, you can use a custom getter/setter
/// by assigning an expression to `get`/`set`: `#[property(get = |_| 2, set)]` or `#[property(get, set = custom_setter_func)]`.
///
/// # Supported types
/// Every type implementing the trait `Property` is supported.
/// The type `Option<T>` is supported as a property only if `Option<T>` implements `ToValueOptional`.
<<<<<<< HEAD
=======
/// Optional types also require the `nullable` attribute: without it, the generated setter on the wrapper type
/// will take `T` instead of `Option<T>`, preventing the user from ever calling the setter with a `None` value.
/// If your type doesn't support `PropertySet`, you can't use the generated setter, but you can
/// always define a custom one.
>>>>>>> 13e30795
///
/// ## Adding support for custom types
/// ### Types wrapping an existing `T: glib::value::ToValue + glib::HasParamSpec`
/// If you have declared a newtype as
/// ```rust
/// struct MyInt(i32);
/// ```
/// you can use it as a property by deriving `glib::ValueDelegate`.
///
/// ### Types with inner mutability
/// The trait `glib::Property` must be implemented.
/// The traits `PropertyGet` and `PropertySet` should be implemented to enable the Properties macro
/// to generate a default internal getter/setter.
/// If possible, implementing `PropertySetNested` is preferred over `PropertySet`, because it
/// enables this macro to access the contained type and provide access to its fields,
/// using the `member = $structfield` syntax.
///
/// ### Types without `glib::HasParamSpec`
/// If you have encountered a type `T: glib::value::ToValue`, inside the `gtk-rs` crate, which doesn't implement `HasParamSpec`,
/// then it's a bug and you should report it.
/// If you need to support a `ToValue` type with a `ParamSpec` not provided by `gtk-rs`, then you need to
/// implement `glib::HasParamSpec` on that type.
///
/// # Example
/// ```
/// use std::cell::RefCell;
/// use std::marker::PhantomData;
/// use std::sync::Mutex;
/// use glib::prelude::*;
/// use glib::subclass::prelude::*;
/// use glib_macros::Properties;
///
/// #[derive(Default, Clone)]
/// struct Author {
///     name: String,
///     nick: String,
/// }
///
/// pub mod imp {
///     use glib::{ParamSpec, Value};
///     use std::rc::Rc;
///
///     use super::*;
///
///     #[derive(Properties, Default)]
///     #[properties(wrapper_type = super::Foo)]
///     pub struct Foo {
///         #[property(get, set = Self::set_fizz)]
///         fizz: RefCell<String>,
///         #[property(name = "author-name", get, set, type = String, member = name)]
///         #[property(name = "author-nick", get, set, type = String, member = nick)]
///         author: RefCell<Author>,
///         #[property(get, set, explicit_notify, lax_validation)]
///         custom_flags: RefCell<String>,
///         #[property(get, set, minimum = 0, maximum = 3)]
///         numeric_builder: RefCell<u32>,
///         #[property(get, set, builder('c'))]
///         builder_with_required_param: RefCell<char>,
///         #[property(get, set, nullable)]
///         optional: RefCell<Option<String>>,
///         #[property(get, set)]
///         smart_pointer: Rc<RefCell<String>>,
///     }
///
///     impl ObjectImpl for Foo {
///         fn properties() -> &'static [ParamSpec] {
///             Self::derived_properties()
///         }
///         fn set_property(&self, id: usize, value: &Value, pspec: &ParamSpec) {
///             self.derived_set_property(id, value, pspec)
///         }
///         fn property(&self, id: usize, pspec: &ParamSpec) -> Value {
///             self.derived_property(id, pspec)
///         }
///     }
///
///     #[glib::object_subclass]
///     impl ObjectSubclass for Foo {
///         const NAME: &'static str = "MyFoo";
///         type Type = super::Foo;
///     }
///
///     impl Foo {
///         fn set_fizz(&self, value: String) {
///             *self.fizz.borrow_mut() = format!("custom set: {}", value);
///         }
///     }
/// }
///
/// glib::wrapper! {
///     pub struct Foo(ObjectSubclass<imp::Foo>);
/// }
///
/// fn main() {
///   let myfoo: Foo = glib::object::Object::new();
///
///   myfoo.set_fizz("test value");
///   assert_eq!(myfoo.fizz(), "custom set: test value".to_string());
/// }
/// ```
#[allow(clippy::needless_doctest_main)]
#[proc_macro_derive(Properties, attributes(properties, property))]
pub fn derive_props(input: TokenStream) -> TokenStream {
    let input = parse_macro_input!(input as properties::PropsMacroInput);
    properties::impl_derive_props(input)
}

/// # Example
/// ```
/// use glib::prelude::*;
/// use glib::ValueDelegate;
///
/// #[derive(ValueDelegate, Debug, PartialEq)]
/// struct MyInt(i32);
///
/// let myv = MyInt(2);
/// let convertedv = myv.to_value();
/// assert_eq!(convertedv.get::<MyInt>(), Ok(myv));
///
///
/// #[derive(ValueDelegate, Debug, PartialEq)]
/// #[value_delegate(from = u32)]
/// enum MyEnum {
///     Zero,
///     NotZero(u32)
/// }
///
/// impl From<u32> for MyEnum {
///     fn from(v: u32) -> Self {
///         match v {
///             0 => MyEnum::Zero,
///             x => MyEnum::NotZero(x)
///         }
///     }
/// }
/// impl<'a> From<&'a MyEnum> for u32 {
///     fn from(v: &'a MyEnum) -> Self {
///         match v {
///             MyEnum::Zero => 0,
///             MyEnum::NotZero(x) => *x
///         }
///     }
/// }
///
/// let myv = MyEnum::NotZero(34);
/// let convertedv = myv.to_value();
/// assert_eq!(convertedv.get::<MyEnum>(), Ok(myv));
///
///
/// // If you want your type to be usable inside an `Option`, you can derive `ToValueOptional`
/// // by adding `nullable` as follows
/// #[derive(ValueDelegate, Debug, PartialEq)]
/// #[value_delegate(nullable)]
/// struct MyString(String);
///
/// let myv = Some(MyString("Hello world".to_string()));
/// let convertedv = myv.to_value();
/// assert_eq!(convertedv.get::<Option<MyString>>(), Ok(myv));
/// let convertedv = None::<MyString>.to_value();
/// assert_eq!(convertedv.get::<Option<MyString>>(), Ok(None::<MyString>));
/// ```
#[proc_macro_derive(ValueDelegate, attributes(value_delegate))]
pub fn derive_value_delegate(input: TokenStream) -> TokenStream {
    let input = parse_macro_input!(input as value_delegate_derive::ValueDelegateInput);
    value_delegate_derive::impl_value_delegate(input).unwrap()
}<|MERGE_RESOLUTION|>--- conflicted
+++ resolved
@@ -868,13 +868,8 @@
 /// # Supported types
 /// Every type implementing the trait `Property` is supported.
 /// The type `Option<T>` is supported as a property only if `Option<T>` implements `ToValueOptional`.
-<<<<<<< HEAD
-=======
 /// Optional types also require the `nullable` attribute: without it, the generated setter on the wrapper type
 /// will take `T` instead of `Option<T>`, preventing the user from ever calling the setter with a `None` value.
-/// If your type doesn't support `PropertySet`, you can't use the generated setter, but you can
-/// always define a custom one.
->>>>>>> 13e30795
 ///
 /// ## Adding support for custom types
 /// ### Types wrapping an existing `T: glib::value::ToValue + glib::HasParamSpec`
