// Take a look at the license at the top of the repository in the LICENSE file.

use glib::prelude::*;
use glib::ParamFlags;

#[cfg(test)]
mod base {
    use glib::prelude::*;
    use glib::subclass::prelude::*;
    use glib_macros::Properties;
    use std::marker::PhantomData;

    pub mod imp {
        use glib::{ParamSpec, Value};

        use super::*;

        #[derive(Properties, Default)]
        #[properties(wrapper_type = super::Base)]
        pub struct Base {
            #[property(get = Self::not_overridden)]
            overridden: PhantomData<u32>,
            #[property(get = Self::not_overridden)]
            not_overridden: PhantomData<u32>,
        }

        impl ObjectImpl for Base {
            fn properties() -> &'static [ParamSpec] {
                Self::derived_properties()
            }
            fn set_property(&self, _id: usize, _value: &Value, _pspec: &ParamSpec) {
                Self::derived_set_property(self, _id, _value, _pspec)
            }
            fn property(&self, id: usize, _pspec: &ParamSpec) -> Value {
                Self::derived_property(self, id, _pspec)
            }
        }

        #[glib::object_subclass]
        impl ObjectSubclass for Base {
            const NAME: &'static str = "MyBase";
            type Type = super::Base;
        }

        impl Base {
            fn not_overridden(&self) -> u32 {
                42
            }
        }
    }

    glib::wrapper! {
        pub struct Base(ObjectSubclass<imp::Base>);
    }

    unsafe impl<T: ObjectImpl> IsSubclassable<T> for Base {}
}

#[cfg(test)]
mod foo {
    use glib::prelude::*;
    use glib::subclass::prelude::*;
    use glib_macros::{Properties, ValueDelegate};
    use once_cell::sync::OnceCell;
    use std::cell::Cell;
    use std::cell::RefCell;
    use std::marker::PhantomData;
    use std::sync::Mutex;

    use super::base::Base;

    #[derive(ValueDelegate, Default, Debug, PartialEq)]
    pub struct MyPropertyValue(pub i32);

    #[derive(Clone, Default, Debug, PartialEq, Eq, glib::Boxed)]
    #[boxed_type(name = "SimpleBoxedString")]
    pub struct SimpleBoxedString(pub String);

    #[derive(Copy, Default, Clone, Debug, PartialEq, Eq, glib::Enum)]
    #[enum_type(name = "SimpleEnum")]
    pub enum SimpleEnum {
        #[default]
        One,
    }

    #[derive(Default, Clone)]
    struct Author {
        name: String,
        nick: String,
    }

    pub mod imp {
        use glib::{ParamSpec, Value};
        use std::rc::Rc;

        use super::*;

        #[derive(Properties, Default)]
        #[properties(wrapper_type = super::Foo)]
        pub struct Foo {
            #[property(get, set)]
            bar: Mutex<String>,
            #[property(get, set)]
            double: RefCell<f64>,
            #[property(get, set)]
            string_vec: RefCell<Vec<String>>,
            #[property(get, set, builder(glib::VariantTy::DOUBLE))]
            variant: RefCell<Option<glib::Variant>>,
            #[property(get = |_| 42.0, set)]
            infer_inline_type: RefCell<f64>,
            // The following property doesn't store any data. The value of the property is calculated
            // when the value is accessed.
            #[property(get = Self::hello_world)]
            _buzz: PhantomData<String>,
            #[property(get, set)]
            my_property_value: RefCell<MyPropertyValue>,
            #[property(get, set = Self::set_fizz, name = "fizz", nick = "fizz-nick",
                blurb = "short description stored in the GLib type system"
            )]
            fizz: RefCell<String>,
            #[property(name = "author-name", get, set, type = String, member = name)]
            #[property(name = "author-nick", get, set, type = String, member = nick)]
            author: RefCell<Author>,
            #[property(
                type = String,
                get = |t: &Self| t.author.borrow().name.to_owned(),
                set = Self::set_author_name)]
            fake_field: PhantomData<String>,
            #[property(get)]
            read_only_text: String,
            #[property(get, set, explicit_notify, lax_validation)]
            custom_flags: RefCell<String>,
            #[property(get, set, default = "hello")]
            with_default: RefCell<String>,
            #[property(get, set, builder())]
            simple_builder: RefCell<u32>,
            #[property(get, set, builder().minimum(0).maximum(5))]
            numeric_builder: RefCell<u32>,
            #[property(get, set, minimum = 0, maximum = 5)]
            builder_fields_without_builder: RefCell<u32>,
            #[property(get, set, builder('c'))]
            builder_with_required_param: RefCell<char>,
            #[property(get, set)]
            boxed: RefCell<SimpleBoxedString>,
            #[property(get, set, builder(SimpleEnum::One))]
            fenum: RefCell<SimpleEnum>,
            #[property(get, set, nullable)]
            object: RefCell<Option<glib::Object>>,
            #[property(get, set, nullable)]
            optional: RefCell<Option<String>>,
            #[property(get, set)]
            smart_pointer: Rc<RefCell<String>>,
            #[property(get, set)]
            once_cell: OnceCell<u8>,
            #[property(get, set)]
            cell: Cell<u8>,
            #[property(get = Self::overridden, override_class = Base)]
            overridden: PhantomData<u32>,
            #[property(get, set)]
            weak_ref_prop: glib::WeakRef<glib::Object>,
            #[property(get, set)]
            send_weak_ref_prop: glib::SendWeakRef<glib::Object>,
        }

        impl ObjectImpl for Foo {
            fn properties() -> &'static [ParamSpec] {
                Self::derived_properties()
            }
            fn set_property(&self, _id: usize, _value: &Value, _pspec: &ParamSpec) {
                Self::derived_set_property(self, _id, _value, _pspec)
            }
            fn property(&self, id: usize, _pspec: &ParamSpec) -> Value {
                Self::derived_property(self, id, _pspec)
            }
        }

        #[glib::object_subclass]
        impl ObjectSubclass for Foo {
            const NAME: &'static str = "MyFoo";
            type Type = super::Foo;
            type ParentType = Base;
        }

        impl Foo {
            fn set_author_name(&self, value: String) {
                self.author.borrow_mut().name = value;
            }
            fn hello_world(&self) -> String {
                String::from("Hello world!")
            }
            fn set_fizz(&self, value: String) {
                *self.fizz.borrow_mut() = format!("custom set: {}", value);
            }
            fn overridden(&self) -> u32 {
                43
            }
        }
    }

    glib::wrapper! {
        pub struct Foo(ObjectSubclass<imp::Foo>) @extends Base;
    }
}

#[test]
fn props() {
    let myfoo: foo::Foo = glib::object::Object::new();

    // Read values
    let bar: String = myfoo.property("bar");
    assert_eq!(bar, "".to_string());
    let string_vec: Vec<String> = myfoo.property("string-vec");
    assert!(string_vec.is_empty());
<<<<<<< HEAD
    let my_property_value: foo::MyPropertyValue = myfoo.property("my-property-value");
    assert_eq!(my_property_value, foo::MyPropertyValue(0));
=======
    let var: Option<glib::Variant> = myfoo.property("variant");
    assert!(var.is_none());
>>>>>>> 13e30795

    // Set values
    myfoo.set_property("bar", "epic".to_value());
    let bar: String = myfoo.property("bar");
    assert_eq!(bar, "epic".to_string());
    myfoo.set_property("string-vec", ["epic", "more epic"].to_value());
    let string_vec: Vec<String> = myfoo.property("string-vec");
    assert_eq!(
        string_vec,
        vec!["epic".to_string(), "more epic".to_string()]
    );
    let myv = Some(2.0f64.to_variant());
    myfoo.set_property("variant", &myv);
    let var: Option<glib::Variant> = myfoo.property("variant");
    assert_eq!(var, myv);

    // Custom getter
    let buzz: String = myfoo.property("buzz");
    assert_eq!(buzz, "Hello world!".to_string());

    // Custom setter
    myfoo.set_property("fizz", "test");
    let fizz: String = myfoo.property("fizz");
    assert_eq!(fizz, "custom set: test".to_string());

    // Multiple props on the same field
    myfoo.set_property("author-name", "freddy".to_value());
    let author_name: String = myfoo.property("author-name");
    assert_eq!(author_name, "freddy".to_string());

    myfoo.set_property("author-nick", "freddy-nick".to_value());
    let author_name: String = myfoo.property("author-nick");
    assert_eq!(author_name, "freddy-nick".to_string());

    // read_only
    assert_eq!(
        myfoo.find_property("read_only_text").unwrap().flags(),
        ParamFlags::READABLE
    );

    // custom flags
    assert_eq!(
        myfoo.find_property("custom_flags").unwrap().flags(),
        ParamFlags::EXPLICIT_NOTIFY | ParamFlags::READWRITE | ParamFlags::LAX_VALIDATION
    );

    // default value
    assert_eq!(
        myfoo
            .find_property("with_default")
            .unwrap()
            .default_value()
            .get::<String>()
            .unwrap(),
        "hello".to_string()
    );

    // numeric builder
    assert_eq!(
        myfoo
            .find_property("numeric_builder")
            .unwrap()
            .downcast::<glib::ParamSpecUInt>()
            .unwrap()
            .maximum(),
        5
    );

    assert_eq!(
        {
            let spec = myfoo
                .find_property("builder_fields_without_builder")
                .unwrap()
                .downcast::<glib::ParamSpecUInt>()
                .unwrap();
            (spec.minimum(), spec.maximum())
        },
        (0, 5)
    );

    // builder with required param
    assert_eq!(
        myfoo
            .find_property("builder_with_required_param")
            .unwrap()
            .default_value()
            .get::<char>()
            .unwrap(),
        'c'
    );

    // boxed type
    assert_eq!(
        myfoo.property::<foo::SimpleBoxedString>("boxed"),
        foo::SimpleBoxedString("".into())
    );

    // Test `FooPropertiesExt`
    // getters
    {
        // simple
        let bar = myfoo.bar();
        assert_eq!(bar, myfoo.property::<String>("bar"));

        // custom
        let buzz = myfoo.buzz();
        assert_eq!(buzz, myfoo.property::<String>("buzz"));

        // member of struct field
        let author_nick = myfoo.author_nick();
        assert_eq!(author_nick, myfoo.property::<String>("author-nick"));
    }

    // setters
    {
        // simple
        myfoo.set_bar("setter working");
        assert_eq!(
            myfoo.property::<String>("bar"),
            "setter working".to_string()
        );

        myfoo.set_double(0.1);
        assert_eq!(myfoo.property::<f64>("double"), 0.1);

        myfoo.set_infer_inline_type(42.0);
        assert_eq!(myfoo.property::<f64>("infer-inline-type"), 42.0);

        // simple with various String types
        myfoo.set_bar(String::from("setter working"));
        myfoo.set_bar(glib::GString::from("setter working"));
        assert_eq!(
            myfoo.property::<String>("bar"),
            "setter working".to_string()
        );

        // custom
        myfoo.set_fake_field("fake setter");
        assert_eq!(
            myfoo.property::<String>("author-name"),
            "fake setter".to_string()
        );

        // member of struct field
        myfoo.set_author_nick("setter nick");
        assert_eq!(
            myfoo.property::<String>("author-nick"),
            "setter nick".to_string()
        );
    }

    // overrides
    {
        let overridden: u32 = myfoo.property("overridden");
        assert_eq!(overridden, 43);
        let not_overridden: u32 = myfoo.property("not-overridden");
        assert_eq!(not_overridden, 42);
    }

    // optional
    myfoo.set_optional(Some("Hello world"));
    assert_eq!(myfoo.optional(), Some("Hello world".to_string()));
    myfoo.connect_optional_notify(|_| println!("notified"));

    // object subclass
    let myobj = glib::BoxedAnyObject::new("");
    myfoo.set_object(Some(myobj.upcast_ref()));
    assert_eq!(myfoo.object(), Some(myobj.upcast()))
}<|MERGE_RESOLUTION|>--- conflicted
+++ resolved
@@ -211,13 +211,10 @@
     assert_eq!(bar, "".to_string());
     let string_vec: Vec<String> = myfoo.property("string-vec");
     assert!(string_vec.is_empty());
-<<<<<<< HEAD
     let my_property_value: foo::MyPropertyValue = myfoo.property("my-property-value");
     assert_eq!(my_property_value, foo::MyPropertyValue(0));
-=======
     let var: Option<glib::Variant> = myfoo.property("variant");
     assert!(var.is_none());
->>>>>>> 13e30795
 
     // Set values
     myfoo.set_property("bar", "epic".to_value());
