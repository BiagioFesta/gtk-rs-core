[package]
name = "gtk-rs-examples"
version = "0.0.1"
authors = ["The Gtk-rs Project Developers"]

<<<<<<< HEAD
[dependencies]
libc = "0.1"
glib = "^0"
gdk = "^0"
gtk = "^0"
cairo-rs = "^0"
=======
[dependencies.glib]
git = "https://github.com/gtk-rs/glib"

[dependencies.cairo-rs]
git = "https://github.com/gtk-rs/cairo"

[dependencies.gdk-pixbuf]
git = "https://github.com/gtk-rs/gdk-pixbuf"

[dependencies.gdk]
git = "https://github.com/gtk-rs/gdk"

[dependencies.gtk]
git = "https://github.com/gtk-rs/gtk"
>>>>>>> 9b95ea1e

[features]
gtk_3_10 = ["gtk/3.10"]
gtk_3_18 = ["gtk_3_10"]

[[bin]]
name = "basic"

[[bin]]
name = "builder_basics"

[[bin]]
name = "cairotest"

[[bin]]
name = "cairo_threads"

[[bin]]
name = "gtktest"

[[bin]]
name = "notebook"

[[bin]]
name = "sync_widgets"

[[bin]]
name = "text_viewer"

[[bin]]
name = "treeview"

[[bin]]
name = "multithreading_context"

[[bin]]
name = "simple_treeview"<|MERGE_RESOLUTION|>--- conflicted
+++ resolved
@@ -3,33 +3,14 @@
 version = "0.0.1"
 authors = ["The Gtk-rs Project Developers"]
 
-<<<<<<< HEAD
 [dependencies]
-libc = "0.1"
 glib = "^0"
 gdk = "^0"
 gtk = "^0"
 cairo-rs = "^0"
-=======
-[dependencies.glib]
-git = "https://github.com/gtk-rs/glib"
-
-[dependencies.cairo-rs]
-git = "https://github.com/gtk-rs/cairo"
-
-[dependencies.gdk-pixbuf]
-git = "https://github.com/gtk-rs/gdk-pixbuf"
-
-[dependencies.gdk]
-git = "https://github.com/gtk-rs/gdk"
-
-[dependencies.gtk]
-git = "https://github.com/gtk-rs/gtk"
->>>>>>> 9b95ea1e
 
 [features]
 gtk_3_10 = ["gtk/3.10"]
-gtk_3_18 = ["gtk_3_10"]
 
 [[bin]]
 name = "basic"
