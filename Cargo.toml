--- conflicted
+++ resolved
@@ -5,7 +5,11 @@
 
 [dependencies]
 chrono = "0.4"
-<<<<<<< HEAD
+url = "1.4"
+futures-preview = { version = "0.2", optional = true }
+gobject-subclass = "^0"
+glib-sys = "^0"
+gobject-sys = "^0"
 glib = "^0"
 gio = "^0"
 gdk = "^0"
@@ -13,41 +17,6 @@
 gtk = "^0"
 pango = "^0"
 cairo-rs = { version = "^0", features = ["png"] }
-=======
-url = "1.4"
-futures-preview = { version = "0.2", optional = true }
-
-[dependencies.glib]
-git = "https://github.com/gtk-rs/glib"
-
-[dependencies.gio]
-git = "https://github.com/gtk-rs/gio"
-
-[dependencies.cairo-rs]
-git = "https://github.com/gtk-rs/cairo"
-features = ["png"]
-
-[dependencies.pango]
-git = "https://github.com/gtk-rs/pango"
-
-[dependencies.gdk-pixbuf]
-git = "https://github.com/gtk-rs/gdk-pixbuf"
-
-[dependencies.gdk]
-git = "https://github.com/gtk-rs/gdk"
-
-[dependencies.gtk]
-git = "https://github.com/gtk-rs/gtk"
->>>>>>> 288eefaf
-
-[dependencies.gobject-subclass]
-git = "https://github.com/gtk-rs/gobject-subclass"
-
-[dependencies.glib-sys]
-git = "https://github.com/gtk-rs/sys"
-
-[dependencies.gobject-sys]
-git = "https://github.com/gtk-rs/sys"
 
 [features]
 #default = ["gtk_3_22_30", "futures-stable"]
